--- conflicted
+++ resolved
@@ -21,13 +21,8 @@
     target::U,
     distmx::AbstractMatrix{T}=weights(g),
     K::Int=1;
-<<<<<<< HEAD
     maxdist::T=typemax(T)) where T <: Real where U <: Integer
 
-=======
-    maxdist=Inf,
-) where {T<:Real} where {U<:Integer}
->>>>>>> 11f54ad5
     source == target && return YenState{T,U}([U(0)], [[source]])
 
     dj = dijkstra_shortest_paths(g, source, distmx; maxdist)
