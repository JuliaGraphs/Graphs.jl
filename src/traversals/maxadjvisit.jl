--- conflicted
+++ resolved
@@ -16,12 +16,7 @@
 of non-negative weights may be specified; if omitted, edge distances are
 assumed to be 1.
 """
-<<<<<<< HEAD
 @traitfn function mincut(g::::(!IsDirected), distmx::AbstractMatrix{T}=weights(g)) where {T <: Real}
-=======
-function mincut(g::AG::(!IsDirected),
-    distmx::AbstractMatrix{T}=weights(g)) where T <: Real
->>>>>>> 81dc65ed
 
     nvg = nv(g)
     U = eltype(g)
