module LinAlg

using ArnoldiMethod

using SimpleTraits
using SparseArrays: SparseMatrixCSC
import SparseArrays: blockdiag, sparse
using LinearAlgebra: I, Symmetric, diagm, dot, eigen, eigvals, norm, rmul!, tril, triu
import LinearAlgebra: Diagonal, diag, issymmetric, mul!

using ..Graphs

import Base: convert, size, eltype, ndims, ==, *, length

export convert,
    SparseMatrix,
    GraphMatrix,
    Adjacency,
    adjacency,
    Laplacian,
    CombinatorialAdjacency,
    CombinatorialLaplacian,
    NormalizedAdjacency,
    NormalizedLaplacian,
    StochasticAdjacency,
    StochasticLaplacian,
    AveragingAdjacency,
    AveragingLaplacian,
    PunchedAdjacency,
    Noop,
    diag,
    degrees,
    symmetrize,
    prescalefactor,
    postscalefactor,
    perron,
    non_backtracking_matrix,
    Nonbacktracking,
    contract!,
    contract,
    adjacency_matrix,
    laplacian_matrix,
    incidence_matrix,
    adjacency_spectrum,
    laplacian_spectrum,
    coo_sparse,
    spectral_distance,
    eigs

function eigs(A; kwargs...)
    schr = partialschur(A; kwargs...)
    vals, vectors = partialeigen(schr[1])
    reved = (kwargs[:which] == LR() || kwargs[:which] == LM())
<<<<<<< HEAD
    k = min(get(kwargs, :nev, length(vals))::Int, length(vals))
    perm = sortperm(vals, by=real, rev=reved)[1:k]
=======
    k::Int = get(kwargs, :nev, length(vals))
    k = min(k, length(vals))
    perm = collect(1:k)
    if vals[1] isa (Real)
        perm = sortperm(vals; rev=reved)
        perm = perm[1:k]
    end
>>>>>>> d25e5d75
    λ = vals[perm]
    Q = vectors[:, perm]
    return λ, Q
end

include("./graphmatrices.jl")
include("./spectral.jl")
include("./nonbacktracking.jl")

end<|MERGE_RESOLUTION|>--- conflicted
+++ resolved
@@ -51,18 +51,8 @@
     schr = partialschur(A; kwargs...)
     vals, vectors = partialeigen(schr[1])
     reved = (kwargs[:which] == LR() || kwargs[:which] == LM())
-<<<<<<< HEAD
     k = min(get(kwargs, :nev, length(vals))::Int, length(vals))
     perm = sortperm(vals, by=real, rev=reved)[1:k]
-=======
-    k::Int = get(kwargs, :nev, length(vals))
-    k = min(k, length(vals))
-    perm = collect(1:k)
-    if vals[1] isa (Real)
-        perm = sortperm(vals; rev=reved)
-        perm = perm[1:k]
-    end
->>>>>>> d25e5d75
     λ = vals[perm]
     Q = vectors[:, perm]
     return λ, Q
