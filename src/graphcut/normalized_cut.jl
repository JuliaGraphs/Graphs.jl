using ArnoldiMethod
# computes normalized cut cost for partition `cut`
function _normalized_cut_cost(cut, W::AbstractMatrix, D)
    cut_cost = zero(eltype(W))
    for j in axes(W, 2)
        for i in axes(W, 1)
            if cut[i] != cut[j]
                cut_cost += W[i, j]
            end
        end
    end
    half_cut_cost = cut_cost / 2
    return half_cut_cost / sum(D * cut) + half_cut_cost / sum(D * (.~cut))
end

function _normalized_cut_cost(cut, W::SparseMatrixCSC, D)
    cut_cost = zero(eltype(W))
    rows = rowvals(W)
    vals = nonzeros(W)
    n = size(W, 2)
    for i in 1:n
        for j in nzrange(W, i)
            row = rows[j]
            if cut[i] != cut[row]
                cut_cost += vals[j]
            end
        end
    end
    half_cut_cost = cut_cost / 2
    return half_cut_cost / sum(D * cut) + half_cut_cost / sum(D * (.~cut))
end

function _partition_weightmx(cut, W::AbstractMatrix)
    nv = length(cut)
    nv2 = sum(cut)
    nv1 = nv - nv2
    newvid = Vector{Int}(undef, nv)
    vmap1 = Vector{Int}(undef, nv1)
    vmap2 = Vector{Int}(undef, nv2)
    j1 = 1
    j2 = 1
    for i in eachindex(cut)
        if cut[i] == false
            newvid[i] = j1
            vmap1[j1] = i
            j1 += 1
        else
            newvid[i] = j2
            vmap2[j2] = i
            j2 += 1
        end
    end

    W1 = similar(W, (nv1, nv1))
    W2 = similar(W, (nv2, nv2))

    for j in axes(W, 2)
        for i in axes(W, 1)
            if cut[i] == cut[j] == false
                W1[newvid[i], newvid[j]] = W[i, j]
            elseif cut[i] == cut[j] == true
                W2[newvid[i], newvid[j]] = W[i, j]
            end
        end
    end

    return (W1, W2, vmap1, vmap2)
end

function _partition_weightmx(cut, W::SparseMatrixCSC)
    nv = length(cut)
    nv2 = sum(cut)
    nv1 = nv - nv2
    newvid = Vector{Int}(undef, nv)
    vmap1 = Vector{Int}(undef, nv1)
    vmap2 = Vector{Int}(undef, nv2)
    j1 = 1
    j2 = 1
    for i in eachindex(cut)
        if cut[i] == false
            newvid[i] = j1
            vmap1[j1] = i
            j1 += 1
        else
            newvid[i] = j2
            vmap2[j2] = i
            j2 += 1
        end
    end

    rows = rowvals(W)
    vals = nonzeros(W)
    I1 = Vector{Int}()
    I2 = Vector{Int}()
    J1 = Vector{Int}()
    J2 = Vector{Int}()
    V1 = Vector{Float64}()
    V2 = Vector{Float64}()
    for i in 1:nv
        for j in nzrange(W, i)
            row = rows[j]
            if cut[i] == cut[row] == false
                push!(I1, newvid[i])
                push!(J1, newvid[row])
                push!(V1, vals[j])
            elseif cut[i] == cut[row] == true
                push!(I2, newvid[i])
                push!(J2, newvid[row])
                push!(V2, vals[j])
            end
        end
    end
    W1 = sparse(I1, J1, V1)
    W2 = sparse(I2, J2, V2)
    return (W1, W2, vmap1, vmap2)
end

function _recursive_normalized_cut(W, thres, num_cuts)
    m, n = size(W)
<<<<<<< HEAD
    (m <= 1) && return ones(Int, m) # trivial
    D = Diagonal(vec(sum(W, dims=2)))
=======
    D = Diagonal(vec(sum(W; dims=2)))
>>>>>>> d25e5d75

    # check that the diagonal is not degenerated as otherwise invDroot errors
    dnz = abs.(diag(D)) .>= 1E-16
    if !all(dnz)
        # vertices with incident edges summing to almost zero
        # are not connected to the rest of the subnetwork,
        # put them to separate modules and cut the remaining submatrix
        nzlabels = _recursive_normalized_cut(W[dnz, dnz], thres, num_cuts)
        nzix = 0
        zix = maximum(nzlabels)
        return Int[nz ? nzlabels[nzix += 1] : (zix += 1) for nz in dnz]
    end

<<<<<<< HEAD
    # get eigenvector corresponding to the second smallest generalized eigenvalue:
=======
    # get eigenvector corresponding to second smallest eigenvalue
>>>>>>> d25e5d75
    # v = eigs(D-W, D, nev=2, which=SR())[2][:,2]
    # At least some versions of ARPACK have a bug, this is a workaround
    invDroot = sqrt.(inv(D)) # equal to Cholesky factorization for diagonal D
    if n > 12
<<<<<<< HEAD
        _, Q = eigs(invDroot' * (D - W) * invDroot, nev=12, which=SR())
        (size(Q, 2) <= 1) && return collect(1:m) # no 2nd eigenvector
        ret = convert(Vector, real(view(Q, :, 2)))
=======
        λ, Q = eigs(invDroot' * (D - W) * invDroot; nev=12, which=SR())
        ret = real(Q[:, 2])
>>>>>>> d25e5d75
    else
        ret = eigen(Matrix(invDroot' * (D - W) * invDroot)).vectors[:, 2]
    end
    v = real(invDroot * ret)

    # perform n-cuts with different partitions of v and find best one
    min_cost = Inf
    best_thres = -1
<<<<<<< HEAD
    vmin, vmax = extrema(v)
    for t in range(vmin, stop=vmax, length=num_cuts)
=======
    for t in range(minimum(v); stop=maximum(v), length=num_cuts)
>>>>>>> d25e5d75
        cut = v .> t
        cost = _normalized_cut_cost(cut, W, D)
        if cost < min_cost
            min_cost = cost
            best_thres = t
        end
    end

    if min_cost < thres
        # split graph, compute normalized_cut for each subgraph recursively and merge indices.
        cut = v .> best_thres
        W1, W2, vmap1, vmap2 = _partition_weightmx(cut, W)
        labels1 = _recursive_normalized_cut(W1, thres, num_cuts)
        labels2 = _recursive_normalized_cut(W2, thres, num_cuts)

        labels = Vector{Int}(undef, m)
        offset = maximum(labels1)

        for i in eachindex(labels1)
            labels[vmap1[i]] = labels1[i]
        end
        for i in eachindex(labels2)
            labels[vmap2[i]] = labels2[i] + offset
        end

        return labels
    else
        return ones(Int, m)
    end
end

"""
    normalized_cut(g, thres, distmx=weights(g), [num_cuts=10]);

Perform [recursive two-way normalized graph-cut](https://en.wikipedia.org/wiki/Segmentation-based_object_categorization#Normalized_cuts)
on a graph, partitioning the vertices into disjoint sets.
Return a vector that contains the set index for each vertex.

It is important to identify a good threshold for your application. A bisection search over the range (0,1) will help determine a good value of thres.

### Keyword Arguments
- `thres`: Subgraphs aren't split if best normalized cut is above this threshold
- `num_cuts`: Number of cuts performed to determine optimal cut

### References
"Normalized Cuts and Image Segmentation" - Jianbo Shi and Jitendra Malik
"""
function normalized_cut(
    g::AbstractGraph,
    thres::Real,
    W::AbstractMatrix{T}=adjacency_matrix(g),
    num_cuts::Int=10,
) where {T<:Real}
    return _recursive_normalized_cut(W, thres, num_cuts)
end<|MERGE_RESOLUTION|>--- conflicted
+++ resolved
@@ -117,12 +117,8 @@
 
 function _recursive_normalized_cut(W, thres, num_cuts)
     m, n = size(W)
-<<<<<<< HEAD
     (m <= 1) && return ones(Int, m) # trivial
     D = Diagonal(vec(sum(W, dims=2)))
-=======
-    D = Diagonal(vec(sum(W; dims=2)))
->>>>>>> d25e5d75
 
     # check that the diagonal is not degenerated as otherwise invDroot errors
     dnz = abs.(diag(D)) .>= 1E-16
@@ -136,23 +132,14 @@
         return Int[nz ? nzlabels[nzix += 1] : (zix += 1) for nz in dnz]
     end
 
-<<<<<<< HEAD
     # get eigenvector corresponding to the second smallest generalized eigenvalue:
-=======
-    # get eigenvector corresponding to second smallest eigenvalue
->>>>>>> d25e5d75
     # v = eigs(D-W, D, nev=2, which=SR())[2][:,2]
     # At least some versions of ARPACK have a bug, this is a workaround
     invDroot = sqrt.(inv(D)) # equal to Cholesky factorization for diagonal D
     if n > 12
-<<<<<<< HEAD
         _, Q = eigs(invDroot' * (D - W) * invDroot, nev=12, which=SR())
         (size(Q, 2) <= 1) && return collect(1:m) # no 2nd eigenvector
         ret = convert(Vector, real(view(Q, :, 2)))
-=======
-        λ, Q = eigs(invDroot' * (D - W) * invDroot; nev=12, which=SR())
-        ret = real(Q[:, 2])
->>>>>>> d25e5d75
     else
         ret = eigen(Matrix(invDroot' * (D - W) * invDroot)).vectors[:, 2]
     end
@@ -161,12 +148,8 @@
     # perform n-cuts with different partitions of v and find best one
     min_cost = Inf
     best_thres = -1
-<<<<<<< HEAD
     vmin, vmax = extrema(v)
     for t in range(vmin, stop=vmax, length=num_cuts)
-=======
-    for t in range(minimum(v); stop=maximum(v), length=num_cuts)
->>>>>>> d25e5d75
         cut = v .> t
         cost = _normalized_cut_cost(cut, W, D)
         if cost < min_cost
