--- conflicted
+++ resolved
@@ -32,33 +32,23 @@
         @test nv(g) == 8
         @test ne(g) == m
 
-<<<<<<< HEAD
-      parity, bestcut = @inferred(mincut(g, eweights))
-      if parity[1] == 2
-          parity .= 3 .- parity
-      end
-
-      @test length(parity) == 8
-      @test parity == [1, 1, 2, 2, 1, 1, 2, 2]
-      @test bestcut == 4.0
-=======
         parity, bestcut = @inferred(mincut(g, eweights))
+        if parity[1] == 2
+            parity .= 3 .- parity
+        end
 
         @test length(parity) == 8
-        @test parity == [2, 2, 1, 1, 2, 2, 1, 1]
+        @test parity == [1, 1, 2, 2, 1, 1, 2, 2]
         @test bestcut == 4.0
->>>>>>> 745add6f
 
         parity, bestcut = @inferred(mincut(g))
+        if parity[1] == 2
+            parity .= 3 .- parity
+        end
 
-<<<<<<< HEAD
-      @test length(parity) == 8
-      @test bestcut == 2.0
-=======
         @test length(parity) == 8
-        @test parity == [2, 1, 1, 1, 1, 1, 1, 1]
+        @test parity == [1, 2, 2, 2, 2, 2, 2, 2]
         @test bestcut == 2.0
->>>>>>> 745add6f
 
         v = @inferred(maximum_adjacency_visit(g))
         @test v == Vector{Int64}([1, 2, 5, 6, 3, 7, 4, 8])
