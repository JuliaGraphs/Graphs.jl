--- conflicted
+++ resolved
@@ -217,26 +217,24 @@
  [8, 9]
  [5, 6, 7]
  [1, 2, 3, 4]
-<<<<<<< HEAD
  [10, 11]    
 
 
 This currently uses a modern variation on Tarjan's algorithm, largely derived from algorithm 3 in David J. Pearce's 
 preprint: https://homepages.ecs.vuw.ac.nz/~djp/files/IPL15-preprint.pdf   , with some changes & tradeoffs when unrolling it to an
 imperative algorithm.
-=======
- [10, 11]
->>>>>>> 11f54ad5
 ```
 """
 function strongly_connected_components end
 # see https://github.com/mauro3/SimpleTraits.jl/issues/47#issuecomment-327880153 for syntax
-<<<<<<< HEAD
-
-
-@traitfn function strongly_connected_components(g::AG::IsDirected) where {T <: Integer, AG <: AbstractGraph{T}}
-    if iszero(nv(g)) return Vector{Vector{T}}() end
-    _strongly_connected_components_tarjan(g, infer_nb_iterstate_type(g))    
+
+@traitfn function strongly_connected_components(
+    g::AG::IsDirected
+) where {T<:Integer,AG<:AbstractGraph{T}}
+    if iszero(nv(g))
+        return Vector{Vector{T}}()
+    end
+    return _strongly_connected_components_tarjan(g, infer_nb_iterstate_type(g))
 end
 
 #  In recursive form, Tarjans algorithm has a recursive call inside a for loop.
@@ -245,25 +243,26 @@
 infer_nb_iterstate_type(g::AbstractSimpleGraph) = Int
 
 function infer_nb_iterstate_type(g::AbstractGraph{T}) where {T}
-     destructure_type(x) = Any
-     destructure_type(x::Type{Union{Nothing, Tuple{A,B}}}) where {A,B} = B
-     # If no specific dispatch is given, we peek at the first vertex and use Base.Iterator magic to try infering the type.
-     destructure_type(Base.Iterators.approx_iter_type(typeof(outneighbors(g, one(T)))))
-end
-
+    destructure_type(x) = Any
+    destructure_type(x::Type{Union{Nothing,Tuple{A,B}}}) where {A,B} = B
+    # If no specific dispatch is given, we peek at the first vertex and use Base.Iterator magic to try infering the type.
+    return destructure_type(
+        Base.Iterators.approx_iter_type(typeof(outneighbors(g, one(T))))
+    )
+end
 
 # Vertex size threshold below which it isn't worth keeping the DFS iteration state.
 is_large_vertex(g, v) = length(outneighbors(g, v)) >= 1024
 is_unvisited(data::AbstractVector, v::Integer) = iszero(data[v])
-
-
 
 # The key idea behind any variation on Tarjan's algorithm is to use DFS and pop off found components.
 # Whenever we are forced to backtrack, we are in a bottom cycle of the remaining graph, 
 # which we accumulate in a stack while backtracking, until we reach a local root.
 # A local root is a vertex from which we cannot reach any node that was visited earlier by DFS.
 # As such, when we have backtracked to it, we may pop off the contents the stack as a strongly connected component.
-function _strongly_connected_components_tarjan(g::AG, nb_iter_statetype::Type{S}) where {T <: Integer, AG <: AbstractGraph{T}, S}
+function _strongly_connected_components_tarjan_with_index(
+    g::AG, nb_iter_statetype::Type{S}
+) where {T<:Integer,AG<:AbstractGraph{T},S}
     nvg = nv(g)
     one_count = one(T)
     count = nvg  # (Counting downwards) Visitation order for the branch being explored. Backtracks when we pop an scc.
@@ -279,27 +278,9 @@
 
     stack = Vector{T}()     # while backtracking, stores vertices which have been discovered and not yet assigned to any component
     dfs_stack = Vector{T}()
-    largev_iterstate_stack = Vector{Tuple{T, S}}()  # For large vertexes we push the iteration state into a stack so we may resume it.
+    largev_iterstate_stack = Vector{Tuple{T,S}}()  # For large vertexes we push the iteration state into a stack so we may resume it.
     # adding this last stack fixes the O(|E|^2) performance bug that could previously be seen in large star graphs.
     # The Tuples come from Julia's iteration protocol, and the code is structured so that we never push a Nothing into this last stack.
-=======
-@traitfn function strongly_connected_components(
-    g::AG::IsDirected
-) where {T<:Integer,AG<:AbstractGraph{T}}
-    zero_t = zero(T)
-    one_t = one(T)
-    nvg = nv(g)
-    count = one_t
-
-    index = zeros(T, nvg)         # first time in which vertex is discovered
-    stack = Vector{T}()           # stores vertices which have been discovered and not yet assigned to any component
-    onstack = zeros(Bool, nvg)    # false if a vertex is waiting in the stack to receive a component assignment
-    lowlink = zeros(T, nvg)       # lowest index vertex that it can reach through back edge (index array not vertex id number)
-    parents = zeros(T, nvg)       # parent of every vertex in dfs
-    components = Vector{Vector{T}}()    # maintains a list of scc (order is not guaranteed in API)
-
-    dfs_stack = Vector{T}()
->>>>>>> 11f54ad5
 
     @inbounds for s in vertices(g)
         if is_unvisited(rindex, s)
@@ -309,11 +290,10 @@
 
             # start dfs from 's'
             push!(dfs_stack, s)
-<<<<<<< HEAD
             if is_large_vertex(g, s)
                 push!(largev_iterstate_stack, iterate(outneighbors(g, s)))
-            end 
-            
+            end
+
             @inbounds while !isempty(dfs_stack)
                 v = dfs_stack[end] #end is the most recently added item
                 outn = outneighbors(g, v)
@@ -323,29 +303,12 @@
                     (v_neighbor, state) = next
                     if is_unvisited(rindex, v_neighbor)
                         break #GOTO A: push v_neighbor onto DFS stack and continue DFS.
-                        # Note: This is no longer quadratic for (very large) tournament graphs or star graphs, 
-                        # as we save the iteration state in largev_iterstate_stack for large vertices.
-                        # The loop is tight so not saving the state still benchmarks well unless the vertex orders are large enough to make quadratic growth kick in.
+                    # Note: This is no longer quadratic for (very large) tournament graphs or star graphs, 
+                    # as we save the iteration state in largev_iterstate_stack for large vertices.
+                    # The loop is tight so not saving the state still benchmarks well unless the vertex orders are large enough to make quadratic growth kick in.
                     elseif (rindex[v_neighbor] > rindex[v])
                         rindex[v] = rindex[v_neighbor]
                         is_component_root[v] = false
-=======
-
-            while !isempty(dfs_stack)
-                v = dfs_stack[end] # end is the most recently added item
-                u = zero_t
-                @inbounds for v_neighbor in outneighbors(g, v)
-                    if index[v_neighbor] == zero_t
-                        # unvisited neighbor found
-                        u = v_neighbor
-                        break
-                        # GOTO A push u onto DFS stack and continue DFS
-                    elseif onstack[v_neighbor]
-                        # we have already seen n, but can update the lowlink of v
-                        # which has the effect of possibly keeping v on the stack until n is ready to pop.
-                        # update lowest index 'v' can reach through out neighbors
-                        lowlink[v] = min(lowlink[v], index[v_neighbor])
->>>>>>> 11f54ad5
                     end
                     next = iterate(outn, state)
                 end
@@ -354,7 +317,6 @@
                     # we have fully explored the DFS tree from v.
                     # time to start popping.
                     popped = pop!(dfs_stack)
-<<<<<<< HEAD
                     if is_component_root[popped]  # Found an SCC rooted at popped which is a bottom cycle in remaining graph.
                         component = T[popped]
                         count += one_count   # We also backtrack the count to reset it to what it would be if the component were never in the graph.
@@ -366,7 +328,7 @@
                         end
                         rindex[popped] = component_count
                         component_count += one_count
-                        push!(components, component)                    
+                        push!(components, component)
                     else  # Invariant: the DFS stack can never be empty in this second branch where popped is not a root.
                         if (rindex[popped] > rindex[dfs_stack[end]])
                             rindex[dfs_stack[end]] = rindex[popped]
@@ -374,46 +336,11 @@
                         end
                         # Because we only push to stack when backtracking, it gets filled up less than in Tarjan's original algorithm.
                         push!(stack, popped)  # For DAG inputs, the stack variable never gets touched at all.
-=======
-                    lowlink[parents[popped]] = min(
-                        lowlink[parents[popped]], lowlink[popped]
-                    )
-
-                    if index[v] == lowlink[v]
-                        # found a cycle in a completed dfs tree.
-                        component = Vector{T}()
-
-                        while !isempty(stack) # break when popped == v
-                            # drain stack until we see v.
-                            # everything on the stack until we see v is in the SCC rooted at v.
-                            popped = pop!(stack)
-                            push!(component, popped)
-                            onstack[popped] = false
-                            # popped has been assigned a component, so we will never see it again.
-                            if popped == v
-                                # we have drained the stack of an entire component.
-                                break
-                            end
-                        end
-
-                        reverse!(component)
-                        push!(components, component)
->>>>>>> 11f54ad5
                     end
 
                 else # LABEL A
                     # add unvisited neighbor to dfs
-<<<<<<< HEAD
                     (u, state) = next
-=======
-                    index[u] = count
-                    lowlink[u] = count
-                    onstack[u] = true
-                    parents[u] = v
-                    count = count + one_t
-
-                    push!(stack, u)
->>>>>>> 11f54ad5
                     push!(dfs_stack, u)
                     if v_is_large
                         push!(largev_iterstate_stack, next) # Because this is the else branch of isnothing(state), we can push this on the stack.
@@ -435,10 +362,15 @@
     # Scipy's graph library returns only that and lets the user sort by its values.
     return components # ,rindex
 end
-<<<<<<< HEAD
-                            
-=======
->>>>>>> 11f54ad5
+
+function _strongly_connected_components_tarjan(
+    g::AG, nb_iter_statetype::Type{S}
+) where {T<:Integer,AG<:AbstractGraph{T},S}
+    components, rindex = _strongly_connected_components_tarjan_with_index(
+        g, nb_iter_statetype
+    )
+    return components
+end
 
 """
     strongly_connected_components_kosaraju(g)
