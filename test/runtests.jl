--- conflicted
+++ resolved
@@ -125,11 +125,8 @@
     "traversals/maxadjvisit",
     "traversals/randomwalks",
     "traversals/diffusion",
-<<<<<<< HEAD
     "iterators/iterators",
-=======
     "traversals/eulerian",
->>>>>>> a1ea44eb
     "community/cliques",
     "community/core-periphery",
     "community/label_propagation",
