--- conflicted
+++ resolved
@@ -59,23 +59,24 @@
 (3.5, Tuple[(1, 2), (2, 1), (3, 0), (4, 3), (5, 0)])
 ```
 """
-<<<<<<< HEAD
-function edit_distance(G₁::AbstractGraph, G₂::AbstractGraph;
+function edit_distance(
+    G₁::AbstractGraph,
+    G₂::AbstractGraph;
     vertex_insert_cost=nothing,
     vertex_delete_cost=nothing,
     vertex_subst_cost=nothing,
     edge_insert_cost=nothing,
     edge_delete_cost=nothing,
     edge_subst_cost=nothing,
-    heuristic=nothing)
-
+    heuristic=nothing,
+)
     if isnothing(vertex_insert_cost) &&
-       isnothing(vertex_delete_cost) &&
-       isnothing(vertex_subst_cost) &&
-       isnothing(edge_insert_cost) &&
-       isnothing(edge_delete_cost) &&
-       isnothing(edge_subst_cost) &&
-       isnothing(heuristic)
+        isnothing(vertex_delete_cost) &&
+        isnothing(vertex_subst_cost) &&
+        isnothing(edge_insert_cost) &&
+        isnothing(edge_delete_cost) &&
+        isnothing(edge_subst_cost) &&
+        isnothing(heuristic)
         heuristic = default_edit_heuristic
     end
     vertex_insert_cost = something(vertex_insert_cost, v -> 0.0)
@@ -85,25 +86,30 @@
     edge_delete_cost = something(edge_delete_cost, e -> 1.0)
     edge_subst_cost = something(edge_subst_cost, (e1, e2) -> 0.0)
     heuristic = something(heuristic, (λ, G₁, G₂) -> 0.0)
-    return _edit_distance(G₁::AbstractGraph, G₂::AbstractGraph,
+    return _edit_distance(
+        G₁::AbstractGraph,
+        G₂::AbstractGraph,
         vertex_insert_cost,
         vertex_delete_cost,
         vertex_subst_cost,
         edge_insert_cost,
         edge_delete_cost,
         edge_subst_cost,
-        heuristic)
-end
-
-function _edit_distance(G₁::AbstractGraph{T}, G₂::AbstractGraph{U},
+        heuristic,
+    )
+end
+
+function _edit_distance(
+    G₁::AbstractGraph{T},
+    G₂::AbstractGraph{U},
     vertex_insert_cost::Function,
     vertex_delete_cost::Function,
     vertex_subst_cost::Function,
     edge_insert_cost::Function,
     edge_delete_cost::Function,
     edge_subst_cost::Function,
-    heuristic::Function) where {T<:Integer,U<:Integer}
-
+    heuristic::Function,
+) where {T<:Integer,U<:Integer}
     isdirected = is_directed(G₁) || is_directed(G₂)
 
     # compute the cost on edges due to associate u1 to v1 and u2 to v2
@@ -136,16 +142,6 @@
         end
         return cost
     end
-=======
-function edit_distance(
-    G₁::AbstractGraph,
-    G₂::AbstractGraph;
-    insert_cost::Function=v -> 1.0,
-    delete_cost::Function=u -> 1.0,
-    subst_cost::Function=(u, v) -> 0.5,
-    heuristic::Function=DefaultEditHeuristic,
-)
->>>>>>> 11f54ad5
 
     # A* search heuristic
     h(λ) = heuristic(λ, G₁, G₂)
@@ -207,7 +203,6 @@
                     for v2 in outneighbors(G₂, v1)
                         (v2 > v1 && v2 in vs) && continue # these edges will be deleted later
                         new_cost += edge_insert_cost(Edge(v1, v2))
-
                     end
                     if isdirected
                         for v2 in inneighbors(G₂, v1)
@@ -272,12 +267,6 @@
     return abs(total_free_edges_g1 - total_free_edges_g2)
 end
 
-<<<<<<< HEAD
-
-
-
-=======
->>>>>>> 11f54ad5
 #-------------------------
 # Edit path cost functions
 #-------------------------
