const SimpleGraphEdge = SimpleEdge

"""
    SimpleGraph{T}

A type representing an undirected graph.
"""
mutable struct SimpleGraph{T<:Integer} <: AbstractSimpleGraph{T}
    ne::Int
    fadjlist::Vector{Vector{T}} # [src]: (dst, dst, dst)

    function SimpleGraph{T}(ne::Int, fadjlist::Vector{Vector{T}}) where {T}
        throw_if_invalid_eltype(T)
        return new{T}(ne, fadjlist)
    end
end

function SimpleGraph(ne, fadjlist::Vector{Vector{T}}) where {T}
    return SimpleGraph{T}(ne, fadjlist)
end

<<<<<<< HEAD
=======
eltype(x::SimpleGraph{T}) where {T} = T

>>>>>>> 56490925
# Graph{UInt8}(6), Graph{Int16}(7), Graph{UInt8}()
"""
    SimpleGraph{T}(n=0)

Construct a `SimpleGraph{T}` with `n` vertices and 0 edges.
If not specified, the element type `T` is the type of `n`.

## Examples
```jldoctest
julia> SimpleGraph(UInt8(10))
{10, 0} undirected simple UInt8 graph
```
"""
function SimpleGraph{T}(n::Integer=0) where {T<:Integer}
    fadjlist = [Vector{T}() for _ in one(T):n]
    return SimpleGraph{T}(0, fadjlist)
end

# SimpleGraph(6), SimpleGraph(0x5)
SimpleGraph(n::T) where {T<:Integer} = SimpleGraph{T}(n)

# SimpleGraph()
SimpleGraph() = SimpleGraph{Int}()

# SimpleGraph(UInt8)
"""
    SimpleGraph(::Type{T})

Construct an empty `SimpleGraph{T}` with 0 vertices and 0 edges.

## Examples
```jldoctest
julia> SimpleGraph(UInt8)
{0, 0} undirected simple UInt8 graph
```
"""
SimpleGraph(::Type{T}) where {T<:Integer} = SimpleGraph{T}(zero(T))

# SimpleGraph(adjmx)
"""
    SimpleGraph{T}(adjm::AbstractMatrix)

Construct a `SimpleGraph{T}` from the adjacency matrix `adjm`.
If `adjm[i][j] != 0`, an edge `(i, j)` is inserted. `adjm` must be a square and symmetric matrix.
The element type `T` can be omitted.

## Examples
```jldoctest
julia> A1 = [false true; true false]
julia> SimpleGraph(A1)
{2, 1} undirected simple Int64 graph

julia> A2 = [2 7; 7 0]
julia> SimpleGraph{Int16}(A2)
{2, 2} undirected simple Int16 graph
```
"""
SimpleGraph(adjmx::AbstractMatrix) = SimpleGraph{Int}(adjmx)

# Graph{UInt8}(adjmx)
function SimpleGraph{T}(adjmx::AbstractMatrix) where {T<:Integer}
    dima, dimb = size(adjmx)
    isequal(dima, dimb) ||
        throw(ArgumentError("Adjacency / distance matrices must be square"))
    issymmetric(adjmx) ||
        throw(ArgumentError("Adjacency / distance matrices must be symmetric"))

    g = SimpleGraph(T(dima))
    @inbounds for i in findall(triu(adjmx) .!= 0)
        add_edge!(g, i[1], i[2])
    end
    return g
end

# SimpleGraph of a SimpleGraph
"""
    SimpleGraph{T}(g::SimpleGraph)

Construct a copy of g.
If the element type `T` is specified, the vertices of `g` are converted to this type.
Otherwise the element type is the same as for `g`.

## Examples
```jldoctest
julia> g = complete_graph(5)
julia> SimpleGraph{UInt8}(g)
{5, 10} undirected simple UInt8 graph
```
"""
SimpleGraph(g::SimpleGraph) = copy(g)

# converts Graph{Int} to Graph{Int32}
function SimpleGraph{T}(g::SimpleGraph) where {T<:Integer}
    h_fadj = [Vector{T}(x) for x in fadj(g)]
    return SimpleGraph(ne(g), h_fadj)
end

# SimpleGraph(digraph)
"""
    SimpleGraph(g::SimpleDiGraph)

Construct an undirected `SimpleGraph` from a directed `SimpleDiGraph`.
Every directed edge in `g` is added as an undirected edge.
The element type is the same as for `g`.

## Examples
```jldoctest
julia> g = path_digraph(Int8(5))
julia> SimpleGraph(g)
{5, 4} undirected simple Int8 graph
```
"""
function SimpleGraph(g::SimpleDiGraph)
    gnv = nv(g)
    edgect = 0
    newfadj = deepcopy_adjlist(g.fadjlist)
    @inbounds for i in vertices(g)
        for j in badj(g, i)
            index = searchsortedfirst(newfadj[i], j)
            if index <= length(newfadj[i]) && newfadj[i][index] == j
                edgect += 1     # this is an existing edge - we already have it
                if i == j
                    edgect += 1 # need to count self loops
                end
            else
                insert!(newfadj[i], index, j)
                edgect += 2      # this is a new edge only in badjlist
            end
        end
    end
    iseven(edgect) ||
        throw(AssertionError("invalid edgect in graph creation - please file bug report"))
    return SimpleGraph(edgect ÷ 2, newfadj)
end

@inbounds function cleanupedges!(fadjlist::Vector{Vector{T}}) where {T<:Integer}
    neg = 0
    for v in 1:length(fadjlist)
        if !issorted(fadjlist[v])
            sort!(fadjlist[v])
        end
        unique!(fadjlist[v])
        neg += length(fadjlist[v])
        # self-loops should count as one edge
        for w in fadjlist[v]
            if w == v
                neg += 1
                break
            end
        end
    end
    return neg ÷ 2
end

"""
    SimpleGraph(edge_list::Vector)

Construct a `SimpleGraph` from a vector of edges.
The element type is taken from the edges in `edge_list`.
The number of vertices is the highest that is used in an edge in `edge_list`.

### Implementation Notes
This constructor works the fastest when `edge_list` is sorted
by the lexical ordering and does not contain any duplicates.

### See also
[`SimpleGraphFromIterator`](@ref)

## Examples
```jldoctest

julia> el = Edge.([ (1, 2), (1, 5) ])
julia> SimpleGraph(el)
{5, 2} undirected simple Int64 graph
```
"""
function SimpleGraph(edge_list::Vector{SimpleGraphEdge{T}}) where {T<:Integer}
    nvg = zero(T)
    @inbounds(
        for e in edge_list
            nvg = max(nvg, src(e), dst(e))
        end
    )

    list_sizes = ones(Int, nvg)
    degs = zeros(Int, nvg)
    @inbounds(
        for e in edge_list
            s, d = src(e), dst(e)
            (s >= 1 && d >= 1) || continue
            degs[s] += 1
            if s != d
                degs[d] += 1
            end
        end
    )

    fadjlist = Vector{Vector{T}}(undef, nvg)
    @inbounds(
        for v in 1:nvg
            fadjlist[v] = Vector{T}(undef, degs[v])
        end
    )

    @inbounds(
        for e in edge_list
            s, d = src(e), dst(e)
            (s >= 1 && d >= 1) || continue
            fadjlist[s][list_sizes[s]] = d
            list_sizes[s] += 1
            if s != d
                fadjlist[d][list_sizes[d]] = s
                list_sizes[d] += 1
            end
        end
    )

    neg = cleanupedges!(fadjlist)
    g = SimpleGraph{T}()
    g.fadjlist = fadjlist
    g.ne = neg

    return g
end

@inbounds function add_to_fadjlist!(
    fadjlist::Vector{Vector{T}}, s::T, d::T
) where {T<:Integer}
    nvg = length(fadjlist)
    nvg_new = max(nvg, s, d)
    for v in (nvg + 1):nvg_new
        push!(fadjlist, Vector{T}())
    end

    push!(fadjlist[s], d)
    if s != d
        push!(fadjlist[d], s)
    end
end

# Try to get the eltype from the first element
function _SimpleGraphFromIterator(iter)::SimpleGraph
    next = iterate(iter)
    if (next === nothing)
        return SimpleGraph(0)
    end

    e = first(next)
    E = typeof(e)
    if !(E <: SimpleGraphEdge{<:Integer})
        throw(DomainError(iter, "Edges must be of type SimpleEdge{T <: Integer}"))
    end

    T = eltype(e)
    g = SimpleGraph{T}()
    fadjlist = Vector{Vector{T}}()

    while next != nothing
        (e, state) = next

        if !(e isa E)
            throw(DomainError(iter, "Edges must all have the same type."))
        end
        s, d = src(e), dst(e)
        if ((s >= 1) & (d >= 1))
            add_to_fadjlist!(fadjlist, s, d)
        end

        next = iterate(iter, state)
    end

    neg = cleanupedges!(fadjlist)
    g.fadjlist = fadjlist
    g.ne = neg

    return g
end

function _SimpleGraphFromIterator(iter, ::Type{T}) where {T<:Integer}
    g = SimpleGraph{T}()
    fadjlist = Vector{Vector{T}}()

    @inbounds(
        for e in iter
            s, d = src(e), dst(e)
            (s >= 1 && d >= 1) || continue
            add_to_fadjlist!(fadjlist, s, d)
        end
    )

    neg = cleanupedges!(fadjlist)
    g.fadjlist = fadjlist
    g.ne = neg

    return g
end

"""
    SimpleGraphFromIterator(iter)

Create a [`SimpleGraph`](@ref) from an iterator `iter`. The elements in iter must
be of `type <: SimpleEdge`.

# Examples
```jldoctest
julia> using Graphs

julia> g = SimpleGraph(3);

julia> add_edge!(g, 1, 2);

julia> add_edge!(g, 2, 3);

julia> h = SimpleGraphFromIterator(edges(g));

julia> collect(edges(h))
2-element Array{Graphs.SimpleGraphs.SimpleEdge{Int64},1}:
 Edge 1 => 2
 Edge 2 => 3
```
"""
function SimpleGraphFromIterator(iter)::SimpleGraph
    if Base.IteratorEltype(iter) == Base.HasEltype()
        E = eltype(iter)
        if (E <: SimpleGraphEdge{<:Integer} && isconcretetype(E))
            T = eltype(E)
            if isconcretetype(T)
                return _SimpleGraphFromIterator(iter, T)
            end
        end
    end

    return _SimpleGraphFromIterator(iter)
end

edgetype(::SimpleGraph{T}) where {T<:Integer} = SimpleGraphEdge{T}

"""
    badj(g::SimpleGraph[, v::Integer])

Return the backwards adjacency list of a graph. If `v` is specified,
return only the adjacency list for that vertex.

### Implementation Notes
Returns a reference to the current graph's internal structures, not a copy.
Do not modify result. If the graph is modified, the behavior is undefined:
the array behind this reference may be modified too, but this is not guaranteed.
"""
badj(g::SimpleGraph) = fadj(g)
badj(g::SimpleGraph, v::Integer) = fadj(g, v)

"""
    adj(g[, v])

Return the adjacency list of a graph. If `v` is specified, return only the
adjacency list for that vertex.

### Implementation Notes
Returns a reference to the current graph's internal structures, not a copy.
Do not modify result. If the graph is modified, the behavior is undefined:
the array behind this reference may be modified too, but this is not guaranteed.
"""
adj(g::SimpleGraph) = fadj(g)
adj(g::SimpleGraph, v::Integer) = fadj(g, v)

copy(g::SimpleGraph) = SimpleGraph(g.ne, deepcopy_adjlist(g.fadjlist))

function ==(g::SimpleGraph, h::SimpleGraph)
    return vertices(g) == vertices(h) && ne(g) == ne(h) && fadj(g) == fadj(h)
end

"""
    is_directed(g)

Return `true` if `g` is a directed graph.
"""
is_directed(::Type{<:SimpleGraph}) = false

function has_edge(g::SimpleGraph{T}, s, d) where {T}
    verts = vertices(g)
    (s in verts && d in verts) || return false  # edge out of bounds
    @inbounds list_s = g.fadjlist[s]
    @inbounds list_d = g.fadjlist[d]
    if length(list_s) > length(list_d)
        d = s
        list_s = list_d
    end
    return insorted(d, list_s)
end

function has_edge(g::SimpleGraph{T}, e::SimpleGraphEdge{T}) where {T}
    s, d = T.(Tuple(e))
    return has_edge(g, s, d)
end

"""
    add_edge!(g, e)

Add an edge `e` to graph `g`. Return `true` if edge was added successfully,
otherwise return `false`.

# Examples
```jldoctest
julia> using Graphs

julia> g = SimpleGraph(2);

julia> add_edge!(g, 1, 2)
true

julia> add_edge!(g, 2, 3)
false
```
"""
function add_edge!(g::SimpleGraph{T}, e::SimpleGraphEdge{T}) where {T}
    s, d = T.(Tuple(e))
    verts = vertices(g)
    (s in verts && d in verts) || return false  # edge out of bounds
    @inbounds list = g.fadjlist[s]
    index = searchsortedfirst(list, d)
    @inbounds (index <= length(list) && list[index] == d) && return false  # edge already in graph
    insert!(list, index, d)

    g.ne += 1
    s == d && return true  # selfloop

    @inbounds list = g.fadjlist[d]
    index = searchsortedfirst(list, s)
    insert!(list, index, s)
    return true  # edge successfully added
end

"""
    rem_edge!(g, e)

Remove an edge `e` from graph `g`. Return `true` if edge was removed successfully,
otherwise return `false`.

### Implementation Notes
If `rem_edge!` returns `false`, the graph may be in an indeterminate state, as
there are multiple points where the function can exit with `false`.

# Examples
```jldoctest
julia> using Graphs

julia> g = SimpleGraph(2);

julia> add_edge!(g, 1, 2);

julia> rem_edge!(g, 1, 2)
true

julia> rem_edge!(g, 1, 2)
false
```
"""
function rem_edge!(g::SimpleGraph{T}, e::SimpleGraphEdge{T}) where {T}
    s, d = T.(Tuple(e))
    verts = vertices(g)
    (s in verts && d in verts) || return false  # edge out of bounds
    @inbounds list = g.fadjlist[s]
    index = searchsortedfirst(list, d)
    @inbounds (index <= length(list) && list[index] == d) || return false  # edge not in graph
    deleteat!(list, index)

    g.ne -= 1
    s == d && return true  # selfloop

    @inbounds list = g.fadjlist[d]
    index = searchsortedfirst(list, s)
    deleteat!(list, index)
    return true  # edge successfully removed
end

fd
"""
    add_vertex!(g)

Add a new vertex to the graph `g`. Return `true` if addition was successful.

# Examples
```jldoctest
julia> using Graphs

julia> g = SimpleGraph(Int8(typemax(Int8) - 1))
{126, 0} undirected simple Int8 graph

julia> add_vertex!(g)
true

julia> add_vertex!(g)
false
```
"""
function add_vertex!(g::SimpleGraph{T}) where {T}
    (nv(g) + one(T) <= nv(g)) && return false       # test for overflow
    push!(g.fadjlist, Vector{T}())
    return true
end

"""
    rem_vertices!(g, vs, keep_order=false) -> vmap

Remove all vertices in `vs` from `g`.
Return a vector `vmap` that maps the vertices in the modified graph to the ones in
the unmodified graph.
If `keep_order` is `true`, the vertices in the modified graph appear in the same
order as they did in the unmodified graph. This might be slower.

### Implementation Notes
This function is not part of the official Graphs API and is subject to change/removal between major versions.

# Examples
```jldoctest
julia> using Graphs

julia> g = complete_graph{5}
{5, 10} undirected simple Int64 graph

julia> vmap = rem_vertices!(g, [2, 4], keep_order=true);

julia> vmap
3-element Array{Int64,1}:
 1
 3
 5

julia> g
{3, 3} undirected simple Int64 graph
```
"""
function rem_vertices!(
    g::SimpleGraph{T}, vs::AbstractVector{<:Integer}; keep_order::Bool=false
) where {T<:Integer}
    # TODO There might be some room for performance improvements.
    # At the moment, we check for all edges if they stay in the graph.
    # If some vertices keep their position, this might be unnecessary.

    n = nv(g)
    isempty(vs) && return collect(Base.OneTo(n))

    # Sort and filter the vertices that we want to remove
    remove = sort(vs)
    unique!(remove)
    (1 <= remove[1] && remove[end] <= n) ||
        throw(ArgumentError("Vertices to be removed must be in the range 1:nv(g)."))

    # Create a vmap that maps vertices to their new position
    # vertices that get removed are mapped to 0
    vmap = Vector{T}(undef, n)

    if keep_order
        # traverse the vertex list and shift if a vertex gets removed
        i = 1
        @inbounds for u in vertices(g)
            if i <= length(remove) && u == remove[i]
                vmap[u] = 0
                i += 1
            else
                vmap[u] = u - (i - 1)
            end
        end
    else
        # traverse the vertex list and replace vertices that get removed
        # with the furthest one to the back that does not get removed
        i = 1
        j = length(remove)
        v = n
        @inbounds for u in vertices(g)
            u > v && break
            if i <= length(remove) && u == remove[i]
                while v == remove[j] && v > u
                    vmap[v] = 0
                    v -= one(T)
                    j -= 1
                end
                # v > remove[j] || u == v
                vmap[v] = u
                vmap[u] = 0
                v -= one(T)
                i += 1
            else
                vmap[u] = u
            end
        end
    end

    fadjlist = g.fadjlist

    # count the number of edges that will be removed
    # for an edge that gets removed we have to ensure that
    # such an edge does not get counted twice when both endpoints
    # get removed. That's why we relay on the ordering >= on the vertices.
    num_removed_edges = 0
    @inbounds for u in remove
        for v in fadjlist[u]
            if v >= u || vmap[v] != 0
                num_removed_edges += 1
            end
        end
    end
    g.ne -= num_removed_edges

    # move the lists in the adjacency list to their new position
    # The order of traversal is very important here, as otherwise we
    # could overwrite lists, that we want to keep!
    @inbounds for u in (keep_order ? (one(T):1:n) : (n:-1:one(T)))
        if vmap[u] != 0
            fadjlist[vmap[u]] = fadjlist[u]
        end
    end
    resize!(fadjlist, n - length(remove))

    # remove vertices from the lists in fadjlist
    @inbounds for list in fadjlist
        Δ = 0
        for (i, v) in enumerate(list)
            if vmap[v] == 0
                Δ += 1
            else
                list[i - Δ] = vmap[v]
            end
        end
        resize!(list, length(list) - Δ)
        if !keep_order
            sort!(list)
        end
    end

    # we create a reverse vmap, that maps vertices in the result graph
    # to the ones in the original graph. This resembles the output of
    # induced_subgraph
    reverse_vmap = Vector{T}(undef, nv(g))
    @inbounds for (i, u) in enumerate(vmap)
        if u != 0
            reverse_vmap[u] = i
        end
    end

    return reverse_vmap
end<|MERGE_RESOLUTION|>--- conflicted
+++ resolved
@@ -19,11 +19,6 @@
     return SimpleGraph{T}(ne, fadjlist)
 end
 
-<<<<<<< HEAD
-=======
-eltype(x::SimpleGraph{T}) where {T} = T
-
->>>>>>> 56490925
 # Graph{UInt8}(6), Graph{Int16}(7), Graph{UInt8}()
 """
     SimpleGraph{T}(n=0)
