@testset "Randgraphs" begin
    rng = StableRNG(1)

    @testset "(Int, Int)" begin
        r1 = SimpleGraph(10, 20; rng=rng)
        r2 = SimpleDiGraph(5, 10; rng=rng)
        @test nv(r1) == 10
        @test ne(r1) == 20
        @test nv(r2) == 5
        @test ne(r2) == 10
        @test eltype(r1) == Int
        @test eltype(r2) == Int

        @test SimpleGraph(10, 20; rng=StableRNG(3)) == SimpleGraph(10, 20; rng=StableRNG(3))
        @test SimpleGraph(10, 40; rng=StableRNG(3)) == SimpleGraph(10, 40; rng=StableRNG(3))
        @test SimpleDiGraph(10, 20; rng=StableRNG(3)) ==
            SimpleDiGraph(10, 20; rng=StableRNG(3))
        @test SimpleDiGraph(10, 80; rng=StableRNG(3)) ==
            SimpleDiGraph(10, 80; rng=StableRNG(3))
        @test SimpleGraph(10, 20; rng=StableRNG(3)) ==
            erdos_renyi(10, 20; rng=rng = StableRNG(3))
        @test ne(Graph(10, 40; rng=StableRNG(3))) == 40
        @test ne(DiGraph(10, 80; rng=StableRNG(3))) == 80
    end

    @testset "(UInt8, Mixed) eltype" begin
        @test eltype(Graph(0x5, 0x2; rng=rng)) == eltype(Graph(0x5, 2; rng=rng)) == UInt8
    end

    @testset "(Graph{$T}(Int, Int) eltype" for T in [
        UInt8, Int8, UInt16, Int16, UInt32, Int32, UInt, Int
    ]
        @test eltype(Graph{T}(5, 2; rng=rng)) == T
        @test eltype(DiGraph{T}(5, 2; rng=rng)) == T
        @test eltype(Graph{T}(5, 8; rng=rng)) == T
        @test eltype(DiGraph{T}(5, 8; rng=rng)) == T
    end

    @testset "Erdös-Renyí" begin
        er = erdos_renyi(10, 0.5; rng=rng)
        @test nv(er) == 10
        @test is_directed(er) == false
        er = erdos_renyi(10, 0.5; is_directed=true, rng=rng)
        @test nv(er) == 10
        @test is_directed(er) == true

        er = erdos_renyi(10, 0.5; rng=StableRNG(17))
        @test nv(er) == 10
        @test is_directed(er) == false

        @test erdos_renyi(5, 1.0; rng=rng) == complete_graph(5)
        @test erdos_renyi(5, 1.0; is_directed=true, rng=rng) == complete_digraph(5)
        @test erdos_renyi(5, 2.1; rng=rng) == complete_graph(5)
        @test erdos_renyi(5, 2.1; is_directed=true, rng=rng) == complete_digraph(5)

        # issue #173
        er = erdos_renyi(4, 6; seed=1)
        @test nv(er) == 4
        @test ne(er) == 6
    end

    @testset "expected degree" begin
        cl = expected_degree_graph(zeros(10); rng=StableRNG(17))
        @test nv(cl) == 10
        @test ne(cl) == 0
        @test is_directed(cl) == false

        cl = expected_degree_graph([3, 2, 1, 2]; rng=StableRNG(17))
        @test nv(cl) == 4
        @test is_directed(cl) == false

        cl = expected_degree_graph(fill(99, 100); rng=StableRNG(17))
        @test nv(cl) == 100
        @test all(degree(cl) .> 90)
    end

    @testset "Watts-Strogatz" begin
        ws = watts_strogatz(10, 4, 0.2; rng=rng)
        @test nv(ws) == 10
        @test ne(ws) == 20
        @test is_directed(ws) == false

        ws = watts_strogatz(10, 4, 0.2; is_directed=true, rng=rng)
        @test nv(ws) == 10
        @test ne(ws) == 20
        @test is_directed(ws) == true
    end

    @testset "Barabasi-Albert" begin
        ba = barabasi_albert(10, 2; rng=rng)
        @test nv(ba) == 10
        @test ne(ba) == 16
        @test is_directed(ba) == false

        ba = barabasi_albert(10, 2, 2; rng=rng)
        @test nv(ba) == 10
        @test ne(ba) == 16
        @test is_directed(ba) == false

        ba = barabasi_albert(10, 4, 2; rng=rng)
        @test nv(ba) == 10
        @test ne(ba) == 12
        @test is_directed(ba) == false

        ba = barabasi_albert(10, 2; complete=true, rng=rng)
        @test nv(ba) == 10
        @test ne(ba) == 17
        @test is_directed(ba) == false

        ba = barabasi_albert(10, 2, 2; complete=true, rng=rng)
        @test nv(ba) == 10
        @test ne(ba) == 17
        @test is_directed(ba) == false

        ba = barabasi_albert(10, 4, 2; complete=true, rng=rng)
        @test nv(ba) == 10
        @test ne(ba) == 18
        @test is_directed(ba) == false

        ba = barabasi_albert(10, 2; is_directed=true, rng=rng)
        @test nv(ba) == 10
        @test ne(ba) == 16
        @test is_directed(ba) == true

        ba = barabasi_albert(10, 2, 2; is_directed=true, rng=rng)
        @test nv(ba) == 10
        @test ne(ba) == 16
        @test is_directed(ba) == true

        ba = barabasi_albert(10, 4, 2; is_directed=true, rng=rng)
        @test nv(ba) == 10
        @test ne(ba) == 12
        @test is_directed(ba) == true

        ba = barabasi_albert(10, 2; is_directed=true, complete=true, rng=rng)
        @test nv(ba) == 10
        @test ne(ba) == 18
        @test is_directed(ba) == true

        ba = barabasi_albert(10, 2, 2; is_directed=true, complete=true, rng=rng)
        @test nv(ba) == 10
        @test ne(ba) == 18
        @test is_directed(ba) == true

        ba = barabasi_albert(10, 4, 2; is_directed=true, complete=true, rng=rng)
        @test nv(ba) == 10
        @test ne(ba) == 24
        @test is_directed(ba) == true
    end

    @testset "static fitness" begin
        fm = static_fitness_model(20, rand(10); rng=rng)
        @test nv(fm) == 10
        @test ne(fm) == 20
        @test is_directed(fm) == false

        fm = static_fitness_model(20, rand(10), rand(10); rng=rng)
        @test nv(fm) == 10
        @test ne(fm) == 20
        @test is_directed(fm) == true
    end

    @testset "static scale-free" begin
        sf = static_scale_free(10, 20, 2.0; rng=rng)
        @test nv(sf) == 10
        @test ne(sf) == 20
        @test is_directed(sf) == false

        sf = static_scale_free(10, 20, 2.0, 2.0; rng=rng)
        @test nv(sf) == 10
        @test ne(sf) == 20
        @test is_directed(sf) == true
    end

    @testset "random regular" begin
        rr = random_regular_graph(5, 0; rng=rng)
        @test nv(rr) == 5
        @test ne(rr) == 0
        @test is_directed(rr) == false

        rd = random_regular_digraph(10, 0; rng=rng)
        @test nv(rd) == 10
        @test ne(rd) == 0
        @test is_directed(rd)

        rr = random_regular_graph(10, 8; rng=StableRNG(4))
        @test nv(rr) == 10
        @test ne(rr) == 40
        @test is_directed(rr) == false
        for v in vertices(rr)
            @test degree(rr, v) == 8
        end

        rr = random_regular_graph(1000, 50; rng=rng)
        @test nv(rr) == 1000
        @test ne(rr) == 25000
        @test is_directed(rr) == false
        for v in vertices(rr)
            @test degree(rr, v) == 50
        end
        rd = random_regular_digraph(1000, 4; rng=rng)
        @test nv(rd) == 1000
        @test ne(rd) == 4000
        @test is_directed(rd)
        outdegree_rd = @inferred(outdegree(rd))
        @test all(outdegree_rd .== outdegree_rd[1])

        rd = random_regular_digraph(1000, 4; dir=:in, rng=rng)
        @test nv(rd) == 1000
        @test ne(rd) == 4000
        @test is_directed(rd)
        indegree_rd = @inferred(indegree(rd))
        @test all(indegree_rd .== indegree_rd[1])

        rd = random_regular_digraph(10, 8; dir=:out, rng=StableRNG(4))
        @test nv(rd) == 10
        @test ne(rd) == 80
        @test is_directed(rd)
    end

    @testset "random configuration model" begin
        rr = random_configuration_model(10, repeat([2, 4], 5); rng=StableRNG(3))
        @test nv(rr) == 10
        @test ne(rr) == 15
        @test is_directed(rr) == false
        num2 = 0
        num4 = 0
        for v in vertices(rr)
            d = degree(rr, v)
            @test d == 2 || d == 4
            d == 2 ? num2 += 1 : num4 += 1
        end
        @test num4 == 5
        @test num2 == 5

        rr = random_configuration_model(1000, zeros(Int, 1000); rng=rng)
        @test nv(rr) == 1000
        @test ne(rr) == 0
        @test is_directed(rr) == false

        rr = random_configuration_model(3, [2, 2, 2]; check_graphical=true, rng=rng)
        @test nv(rr) == 3
        @test ne(rr) == 3
        @test is_directed(rr) == false
    end

    @testset "random tournament" begin
        rt = random_tournament_digraph(10; rng=rng)
        @test nv(rt) == 10
        @test ne(rt) == 45
        @test is_directed(rt)
        @test all(degree(rt) .== 9)
        Edges = edges(rt)
        for i in 1:10, j in 1:10
            if i != j
                edge = Edge(i, j)
                @test xor(edge ∈ Edges, reverse(edge) ∈ Edges)
            end
        end
    end

    @testset "SBM" begin
        g = stochastic_block_model(2.0, 3.0, [100, 100]; rng=rng)
        @test 4.0 < mean(degree(g)) < 6.0
        g = stochastic_block_model(3.0, 4.0, [100, 100, 100]; rng=rng)
        @test 10.0 < mean(degree(g)) < 12.0

        function generate_nbp_sbm(numedges, sizes)
            density = 1
            between = density * 0.90
            intra = density * -0.005
            noise = density * 0.00501
            sbm = nearbipartiteSBM(sizes, between, intra, noise)
            edgestream = make_edgestream(sbm; rng=rng)
            g = SimpleGraph(sum(sizes), numedges, edgestream)
            return sbm, g
        end

        function test_sbm(sbm, bp)
            @test sum(sbm.affinities) != NaN
            @test all(sbm.affinities .> 0)
            @test sum(sbm.affinities) != 0
            @test all(bp .>= 0)
            @test all(bp .!= NaN)
        end

        numedges = 100
        sizes = [10, 10, 10, 10]

        n = sum(sizes)
        sbm, g = generate_nbp_sbm(numedges, sizes)
        @test ne(g) >= 0.9numedges
        bc = blockcounts(sbm, g)
        bp = blockfractions(sbm, g) ./ (sizes * sizes')
        ratios = bp ./ (sbm.affinities ./ sum(sbm.affinities))
        test_sbm(sbm, bp)
        @test norm(collect(ratios)) < 0.25

        sizes = [200, 200, 100]
        internaldeg = 15
        externaldeg = 6
        internalp = Float64[internaldeg / i for i in sizes]
        externalp = externaldeg / sum(sizes)
        numedges = internaldeg + externaldeg #+ sum(externaldeg.*sizes[2:end])
        numedges *= div(sum(sizes), 2)
        sbm = StochasticBlockModel(internalp, externalp, sizes)

        g = SimpleGraph(sum(sizes), numedges, sbm; rng=rng)
        @test ne(g) >= 0.9numedges
        @test ne(g) <= numedges
        @test nv(g) == sum(sizes)
        bc = blockcounts(sbm, g)
        bp = blockfractions(sbm, g) ./ (sizes * sizes')
        test_sbm(sbm, bp)
        ratios = bp ./ (sbm.affinities ./ sum(sbm.affinities))
        @test norm(collect(ratios)) < 0.25

        # check that average degree is not too high
        # factor of two is cushion for random process
        @test mean(degree(g)) <= 4//2 * numedges / sum(sizes)
        # check that the internal degrees are higher than the external degrees
        # 5//4 is cushion for random process.
        @test all(sum(bc - diagm(0 => diag(bc)); dims=1) .<= 5//4 .* diag(bc))

        sbm2 = StochasticBlockModel(0.5 * ones(4), 0.3, 10 * ones(Int, 4))
        sbm = StochasticBlockModel(0.5, 0.3, 10, 4)
        @test sbm == sbm2
        sbm.affinities[1, 1] = 0
        @test sbm != sbm2
    end

    @testset "Kronecker" begin
        kg = @inferred kronecker(5, 5, rng=rng)
        @test nv(kg) == 32
        @test is_directed(kg)
    end

    @testset "Dorogovtsev-Mendes" begin
        g = @inferred(dorogovtsev_mendes(10, rng=rng))
        @test nv(g) == 10 && ne(g) == 17
        g = dorogovtsev_mendes(11; rng=rng)
        @test nv(g) == 11 && ne(g) == 19
        @test δ(g) == 2
        g = dorogovtsev_mendes(3; rng=rng)
        @test nv(g) == 3 && ne(g) == 3
        # testing domain errors
        @test_throws DomainError dorogovtsev_mendes(2, rng=rng)
        @test_throws DomainError dorogovtsev_mendes(-1, rng=rng)
    end

    @testset "random orientation DAG" begin
        # testing if returned graph is acyclic and valid SimpleGraph
        rog = random_orientation_dag(SimpleGraph(5, 10; rng=rng); rng=rng)
        @test isvalid_simplegraph(rog)
        @test !is_cyclic(rog)

        # testing if returned graph is acyclic and valid ComplexGraph
        rog2 = random_orientation_dag(complete_graph(5); rng=rng)
        @test isvalid_simplegraph(rog2)
        @test !is_cyclic(rog2)

        # testing with abstract RNG
        rog3 = random_orientation_dag(SimpleGraph(10, 15; rng=rng); rng=rng)
        @test isvalid_simplegraph(rog3)
        @test !is_cyclic(rog3)
    end

    @testset "randbn" begin
<<<<<<< HEAD
        for i in 1:10
=======
        for i in 0:10
>>>>>>> 66409e39
            @test Graphs.SimpleGraphs.randbn(i, 0.0; rng=rng) == 0
            @test Graphs.SimpleGraphs.randbn(i, 1.0; rng=rng) == i
        end
        N = 30
        s1 = zeros(N)
        s2 = zeros(N)
        for i in 1:N
            s1[i] = Graphs.SimpleGraphs.randbn(5, 0.3)
            s2[i] = Graphs.SimpleGraphs.randbn(3, 0.7)
        end
        μ1 = mean(s1)
        μ2 = mean(s2)
        sv1 = std(s1)
        sv2 = std(s2)
        @test μ1 - sv1 <= 0.3 * 5 <= μ1 + sv1 # since the stdev of μ1 is around sv1/sqrt(N), this should rarely fail
        @test μ2 - sv2 <= 0.7 * 3 <= μ2 + sv2
    end
<<<<<<< HEAD

    @testset "bernoulli graphs" begin
        n = 50
        Λ = rand(n, n)
        ρ = 1.0
        g1, g2 = rho_correlated_bernoulli_graphs(Λ, ρ; rng=rng)
        g1_adj = Int.(adjacency_matrix(g1))
        g2_adj = Int.(adjacency_matrix(g2))
        @test g1_adj == g2_adj
        @test diag(g1_adj) == diag(g2_adj) == zeros(n)
    end
=======
>>>>>>> 66409e39
end<|MERGE_RESOLUTION|>--- conflicted
+++ resolved
@@ -366,11 +366,7 @@
     end
 
     @testset "randbn" begin
-<<<<<<< HEAD
-        for i in 1:10
-=======
         for i in 0:10
->>>>>>> 66409e39
             @test Graphs.SimpleGraphs.randbn(i, 0.0; rng=rng) == 0
             @test Graphs.SimpleGraphs.randbn(i, 1.0; rng=rng) == i
         end
@@ -388,7 +384,26 @@
         @test μ1 - sv1 <= 0.3 * 5 <= μ1 + sv1 # since the stdev of μ1 is around sv1/sqrt(N), this should rarely fail
         @test μ2 - sv2 <= 0.7 * 3 <= μ2 + sv2
     end
-<<<<<<< HEAD
+
+    @testset "randbn" begin
+        for i in 1:10
+            @test Graphs.SimpleGraphs.randbn(i, 0.0; rng=rng) == 0
+            @test Graphs.SimpleGraphs.randbn(i, 1.0; rng=rng) == i
+        end
+        N = 30
+        s1 = zeros(N)
+        s2 = zeros(N)
+        for i in 1:N
+            s1[i] = Graphs.SimpleGraphs.randbn(5, 0.3)
+            s2[i] = Graphs.SimpleGraphs.randbn(3, 0.7)
+        end
+        μ1 = mean(s1)
+        μ2 = mean(s2)
+        sv1 = std(s1)
+        sv2 = std(s2)
+        @test μ1 - sv1 <= 0.3 * 5 <= μ1 + sv1 # since the stdev of μ1 is around sv1/sqrt(N), this should rarely fail
+        @test μ2 - sv2 <= 0.7 * 3 <= μ2 + sv2
+    end
 
     @testset "bernoulli graphs" begin
         n = 50
@@ -400,6 +415,4 @@
         @test g1_adj == g2_adj
         @test diag(g1_adj) == diag(g2_adj) == zeros(n)
     end
-=======
->>>>>>> 66409e39
 end