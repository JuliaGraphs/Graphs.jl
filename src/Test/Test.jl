--- conflicted
+++ resolved
@@ -37,7 +37,7 @@
 end
 
 function GenericGraph(elist::Vector{Graphs.SimpleGraphEdge{T}}) where {T<:Integer}
-    GenericGraph{T}(SimpleGraph(elist))
+    return GenericGraph{T}(SimpleGraph(elist))
 end
 
 """
@@ -50,19 +50,18 @@
     g::SimpleDiGraph{T}
 end
 
-<<<<<<< HEAD
 """
     generic_graph(g::Union{SimpleGraph, SimpleDiGraph})
 
 Return either a GenericGraph or GenericDiGraph that wraps a copy of g.
 """
-function generic_graph(g::Union{SimpleGraph, SimpleDiGraph})
+function generic_graph(g::Union{SimpleGraph,SimpleDiGraph})
     g = copy(g)
     return is_directed(g) ? GenericDiGraph(g) : GenericGraph(g)
-=======
+end
+
 function GenericDiGraph(elist::Vector{Graphs.SimpleDiGraphEdge{T}}) where {T<:Integer}
-    GenericDiGraph{T}(SimpleDiGraph(elist))
->>>>>>> d25e5d75
+    return GenericDiGraph{T}(SimpleDiGraph(elist))
 end
 
 Graphs.is_directed(::Type{<:GenericGraph}) = false
